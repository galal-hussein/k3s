package cmds

import (
	"os"
	"path/filepath"

	"github.com/urfave/cli"
)

type Agent struct {
	Token                    string
	ServerURL                string
	DataDir                  string
	NodeIP                   string
	NodeName                 string
	ClusterSecret            string
	Docker                   bool
	ContainerRuntimeEndpoint string
	NoFlannel                bool
	Debug                    bool
	AgentShared
}

type AgentShared struct {
	NodeIP string
}

var (
	appName     = filepath.Base(os.Args[0])
	AgentConfig Agent
	NodeIPFlag  = cli.StringFlag{
		Name:        "node-ip,i",
		Usage:       "(agent) IP address to advertise for node",
		Destination: &AgentConfig.NodeIP,
	}
	NodeNameFlag = cli.StringFlag{
		Name:        "node-name",
		Usage:       "(agent) Node name",
		EnvVar:      "K3S_NODE_NAME",
		Destination: &AgentConfig.NodeName,
	}
	DockerFlag = cli.BoolFlag{
		Name:        "docker",
		Usage:       "(agent) Use docker instead of containerd",
		Destination: &AgentConfig.Docker,
	}
	FlannelFlag = cli.BoolFlag{
		Name:        "no-flannel",
		Usage:       "(agent) Disable embedded flannel",
		Destination: &AgentConfig.NoFlannel,
	}
<<<<<<< HEAD
=======
	CRIEndpointFlag = cli.StringFlag{
		Name:        "container-runtime-endpoint",
		Usage:       "(agent) Disable embedded containerd and use alternative CRI implementation",
		Destination: &AgentConfig.ContainerRuntimeEndpoint,
	}
>>>>>>> 70e6ca4a
)

func NewAgentCommand(action func(ctx *cli.Context) error) cli.Command {
	return cli.Command{
		Name:      "agent",
		Usage:     "Run node agent",
		UsageText: appName + " agent [OPTIONS]",
		Action:    action,
		Flags: []cli.Flag{
			cli.StringFlag{
				Name:        "token,t",
				Usage:       "Token to use for authentication",
				EnvVar:      "K3S_TOKEN",
				Destination: &AgentConfig.Token,
			},
			cli.StringFlag{
				Name:        "server,s",
				Usage:       "Server to connect to",
				EnvVar:      "K3S_URL",
				Destination: &AgentConfig.ServerURL,
			},
			cli.StringFlag{
				Name:        "data-dir,d",
				Usage:       "Folder to hold state",
				Destination: &AgentConfig.DataDir,
				Value:       "/var/lib/rancher/k3s",
			},
			cli.StringFlag{
				Name:        "cluster-secret",
				Usage:       "Shared secret used to bootstrap a cluster",
				Destination: &AgentConfig.ClusterSecret,
				EnvVar:      "K3S_CLUSTER_SECRET",
			},
			DockerFlag,
			FlannelFlag,
			NodeNameFlag,
			NodeIPFlag,
			CRIEndpointFlag,
		},
	}
}<|MERGE_RESOLUTION|>--- conflicted
+++ resolved
@@ -49,14 +49,11 @@
 		Usage:       "(agent) Disable embedded flannel",
 		Destination: &AgentConfig.NoFlannel,
 	}
-<<<<<<< HEAD
-=======
 	CRIEndpointFlag = cli.StringFlag{
 		Name:        "container-runtime-endpoint",
 		Usage:       "(agent) Disable embedded containerd and use alternative CRI implementation",
 		Destination: &AgentConfig.ContainerRuntimeEndpoint,
 	}
->>>>>>> 70e6ca4a
 )
 
 func NewAgentCommand(action func(ctx *cli.Context) error) cli.Command {
